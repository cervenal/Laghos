// Copyright (c) 2017, Lawrence Livermore National Security, LLC. Produced at
// the Lawrence Livermore National Laboratory. LLNL-CODE-734707. All Rights
// reserved. See files LICENSE and NOTICE for details.
//
// This file is part of CEED, a collection of benchmarks, miniapps, software
// libraries and APIs for efficient high-order finite element and spectral
// element discretizations for exascale applications. For more information and
// source code availability see http://github.com/ceed.
//
// The CEED research is supported by the Exascale Computing Project 17-SC-20-SC,
// a collaborative effort of two U.S. Department of Energy organizations (Office
// of Science and the National Nuclear Security Administration) responsible for
// the planning and preparation of a capable exascale ecosystem, including
// software, applications, hardware, advanced system engineering and early
// testbed platforms, in support of the nation's exascale computing imperative.

#include "laghos_solver.hpp"

#ifdef MFEM_USE_MPI

using namespace std;

namespace mfem
{

namespace miniapps
{

void VisualizeField(socketstream &sock, const char *vishost, int visport,
                    ParGridFunction &gf, const char *title,
                    int x, int y, int w, int h, bool vec)
{
   ParMesh &pmesh = *gf.ParFESpace()->GetParMesh();
   MPI_Comm comm = pmesh.GetComm();

   int num_procs, myid;
   MPI_Comm_size(comm, &num_procs);
   MPI_Comm_rank(comm, &myid);

   bool newly_opened = false;
   int connection_failed;

   do
   {
      if (myid == 0)
      {
         if (!sock.is_open() || !sock)
         {
            sock.open(vishost, visport);
            sock.precision(8);
            newly_opened = true;
         }
         sock << "solution\n";
      }

      pmesh.PrintAsOne(sock);
      gf.SaveAsOne(sock);

      if (myid == 0 && newly_opened)
      {
         sock << "window_title '" << title << "'\n"
              << "window_geometry "
              << x << " " << y << " " << w << " " << h << "\n"
              << "keys maaAc";
         if ( vec ) { sock << "vvv"; }
         sock << endl;
      }

      if (myid == 0)
      {
         connection_failed = !sock && !newly_opened;
      }
      MPI_Bcast(&connection_failed, 1, MPI_INT, 0, comm);
   }
   while (connection_failed);
}

} // namespace miniapps

namespace hydrodynamics
{

LagrangianHydroOperator::LagrangianHydroOperator(int size,
                                                 ParFiniteElementSpace &h1_fes,
                                                 ParFiniteElementSpace &l2_fes,
                                                 Array<int> &essential_tdofs,
                                                 ParGridFunction &rho0,
                                                 int source_type_, double cfl_, 
                                                 Coefficient *material_,
                                                 bool visc, bool pa)
   : TimeDependentOperator(size),
     H1FESpace(h1_fes), L2FESpace(l2_fes),
     H1compFESpace(h1_fes.GetParMesh(), h1_fes.FEColl(), 1),
     ess_tdofs(essential_tdofs),
     dim(h1_fes.GetMesh()->Dimension()),
     nzones(h1_fes.GetMesh()->GetNE()),
     l2dofs_cnt(l2_fes.GetFE(0)->GetDof()),
     h1dofs_cnt(h1_fes.GetFE(0)->GetDof()),
     source_type(source_type_), cfl(cfl_),
     material_pcf(material_),
     use_viscosity(visc), p_assembly(pa),
     Mv(&h1_fes), Me_inv(l2dofs_cnt, l2dofs_cnt, nzones),
     integ_rule(IntRules.Get(h1_fes.GetMesh()->GetElementBaseGeometry(),
                             3*h1_fes.GetOrder(0) + l2_fes.GetOrder(0) - 1)),
     quad_data(dim, nzones, integ_rule.GetNPoints()),
     quad_data_is_current(false),
     Force(&l2_fes, &h1_fes), ForcePA(&quad_data, h1_fes, l2_fes),
     VMassPA(&quad_data, H1compFESpace), locEMassPA(&quad_data, l2_fes),
     locCG()
{
   GridFunctionCoefficient rho_coeff(&rho0);

   // Standard local assembly and inversion for energy mass matrices.
   DenseMatrix Me(l2dofs_cnt);
   DenseMatrixInverse inv(&Me);
   MassIntegrator mi(rho_coeff, &integ_rule);
   for (int i = 0; i < nzones; i++)
   {
      mi.AssembleElementMatrix(*l2_fes.GetFE(i),
                               *l2_fes.GetElementTransformation(i), Me);
      inv.Factor();
      inv.GetInverseMatrix(Me_inv(i));
   }

   // Standard assembly for the velocity mass matrix.
   VectorMassIntegrator *vmi = new VectorMassIntegrator(rho_coeff, &integ_rule);
   Mv.AddDomainIntegrator(vmi);
   Mv.Assemble();

   // Values of rho0DetJ0 and Jac0inv at all quadrature points.
   const int nqp = integ_rule.GetNPoints();
   Vector rho_vals(nqp);
   for (int i = 0; i < nzones; i++)
   {
      rho0.GetValues(i, integ_rule, rho_vals);
      ElementTransformation *T = h1_fes.GetElementTransformation(i);
      for (int q = 0; q < nqp; q++)
      {
         const IntegrationPoint &ip = integ_rule.IntPoint(q);
         T->SetIntPoint(&ip);

         DenseMatrixInverse Jinv(T->Jacobian());
         Jinv.GetInverseMatrix(quad_data.Jac0inv(i*nqp + q));

         const double rho0DetJ0 = T->Weight() * rho_vals(q);
         quad_data.rho0DetJ0w(i*nqp + q) = rho0DetJ0 *
                                           integ_rule.IntPoint(q).weight;
      }
   }

   // Initial local mesh size (assumes similar cells).
   double loc_area = 0.0, glob_area;
   int glob_z_cnt;
   ParMesh *pm = H1FESpace.GetParMesh();
   for (int i = 0; i < nzones; i++) { loc_area += pm->GetElementVolume(i); }
   MPI_Allreduce(&loc_area, &glob_area, 1, MPI_DOUBLE, MPI_SUM, pm->GetComm());
   MPI_Allreduce(&nzones, &glob_z_cnt, 1, MPI_INT, MPI_SUM, pm->GetComm());
   switch (pm->GetElementBaseGeometry(0))
   {
      case Geometry::SEGMENT:
         quad_data.h0 = glob_area / glob_z_cnt; break;
      case Geometry::SQUARE:
         quad_data.h0 = sqrt(glob_area / glob_z_cnt); break;
      case Geometry::TRIANGLE:
         quad_data.h0 = sqrt(2.0 * glob_area / glob_z_cnt); break;
      case Geometry::CUBE:
         quad_data.h0 = pow(glob_area / glob_z_cnt, 1.0/3.0); break;
      case Geometry::TETRAHEDRON:
         quad_data.h0 = pow(6.0 * glob_area / glob_z_cnt, 1.0/3.0); break;
      default: MFEM_ABORT("Unknown zone type!");
   }
   quad_data.h0 /= (double) H1FESpace.GetOrder(0);

   ForceIntegrator *fi = new ForceIntegrator(quad_data);
   fi->SetIntRule(&integ_rule);
   Force.AddDomainIntegrator(fi);
   // Make a dummy assembly to figure out the sparsity.
   Force.Assemble(0);
   Force.Finalize(0);

   if (p_assembly)
   {
      tensors1D = new Tensors1D(H1FESpace.GetFE(0)->GetOrder(),
                                L2FESpace.GetFE(0)->GetOrder(),
                                int(floor(0.7 + pow(nqp, 1.0 / dim))));
      evaluator = new FastEvaluator(H1FESpace);
   }

   locCG.SetOperator(locEMassPA);
   locCG.iterative_mode = false;
   locCG.SetRelTol(1e-8);
   locCG.SetAbsTol(1e-8 * numeric_limits<double>::epsilon());
   locCG.SetMaxIter(200);
   locCG.SetPrintLevel(0);
}

void LagrangianHydroOperator::Mult(const Vector &S, Vector &dS_dt) const
{
   dS_dt = 0.0;

   // Make sure that the mesh positions correspond to the ones in S. This is
   // needed only because some mfem time integrators don't update the solution
   // vector at every intermediate stage (hence they don't change the mesh).
   Vector* sptr = (Vector*) &S;
   ParGridFunction x;
   x.MakeRef(&H1FESpace, *sptr, 0);
   H1FESpace.GetParMesh()->NewNodes(x, false);

   UpdateQuadratureData(S);

   // The monolithic BlockVector stores the unknown fields as follows:
   // - Position
   // - Velocity
   // - Specific Internal Energy

   const int Vsize_l2 = L2FESpace.GetVSize();
   const int Vsize_h1 = H1FESpace.GetVSize();

   ParGridFunction v, e;
   v.MakeRef(&H1FESpace, *sptr, Vsize_h1);
   e.MakeRef(&L2FESpace, *sptr, Vsize_h1*2);

   ParGridFunction dx, dv, de;
   dx.MakeRef(&H1FESpace, dS_dt, 0);
   dv.MakeRef(&H1FESpace, dS_dt, Vsize_h1);
   de.MakeRef(&L2FESpace, dS_dt, Vsize_h1*2);

   // Set dx_dt = v (explicit).
   dx = v;

   if (!p_assembly)
   {
      Force = 0.0;
      Force.Assemble();
   }

   // Solve for velocity.
   Vector one(Vsize_l2), rhs(Vsize_h1), B, X; one = 1.0;
   if (p_assembly)
   {
      ForcePA.Mult(one, rhs); rhs.Neg();

      // Partial assembly solve for each velocity component.
      const int size = H1compFESpace.GetVSize();
      for (int c = 0; c < dim; c++)
      {
         Vector rhs_c(rhs.GetData() + c*size, size),
                dv_c(dv.GetData() + c*size, size);

         Array<int> c_tdofs;
         Array<int> ess_bdr(H1FESpace.GetParMesh()->bdr_attributes.Max());
         // Attributes 1/2/3 correspond to fixed-x/y/z boundaries, i.e.,
         // we must enforce v_x/y/z = 0 for the velocity components.
         ess_bdr = 0; ess_bdr[c] = 1;
         // True dofs as if there's only one component.
         H1compFESpace.GetEssentialTrueDofs(ess_bdr, c_tdofs);

         dv_c = 0.0;
         Vector B(H1compFESpace.TrueVSize()), X(H1compFESpace.TrueVSize());
         H1compFESpace.Dof_TrueDof_Matrix()->MultTranspose(rhs_c, B);
         H1compFESpace.GetRestrictionMatrix()->Mult(dv_c, X);

         VMassPA.EliminateRHS(c_tdofs, B);

         CGSolver cg(H1FESpace.GetParMesh()->GetComm());
         cg.SetOperator(VMassPA);
         cg.SetRelTol(1e-8);
         cg.SetAbsTol(0.0);
         cg.SetMaxIter(200);
         cg.SetPrintLevel(0);
         cg.Mult(B, X);
         H1compFESpace.Dof_TrueDof_Matrix()->Mult(X, dv_c);
      }
   }
   else
   {
      Force.Mult(one, rhs); rhs.Neg();
      HypreParMatrix A;
      dv = 0.0;
      Mv.FormLinearSystem(ess_tdofs, dv, rhs, A, X, B);
      CGSolver cg(H1FESpace.GetParMesh()->GetComm());
      cg.SetOperator(A);
      cg.SetRelTol(1e-8); cg.SetAbsTol(0.0);
      cg.SetMaxIter(200);
      cg.SetPrintLevel(0);
      cg.Mult(B, X);
      Mv.RecoverFEMSolution(X, rhs, dv);
   }

   // Solve for energy, assemble the energy source if such exists.
   LinearForm *e_source = NULL;
   if (source_type == 1) // 2D Taylor-Green.
   {
      e_source = new LinearForm(&L2FESpace);
      TaylorCoefficient coeff;
      DomainLFIntegrator *d = new DomainLFIntegrator(coeff, &integ_rule);
      e_source->AddDomainIntegrator(d);
      e_source->Assemble();
   }
   Array<int> l2dofs;
   Vector e_rhs(Vsize_l2), loc_rhs(l2dofs_cnt), loc_de(l2dofs_cnt);
   if (p_assembly)
   {
      ForcePA.MultTranspose(v, e_rhs);
      if (e_source) { e_rhs += *e_source; }
      for (int z = 0; z < nzones; z++)
      {
         L2FESpace.GetElementDofs(z, l2dofs);
         e_rhs.GetSubVector(l2dofs, loc_rhs);
         locEMassPA.SetZoneId(z);
         locCG.Mult(loc_rhs, loc_de);
         de.SetSubVector(l2dofs, loc_de);
      }
   }
   else
   {
      Force.MultTranspose(v, e_rhs);
      if (e_source) { e_rhs += *e_source; }
      for (int z = 0; z < nzones; z++)
      {
         L2FESpace.GetElementDofs(z, l2dofs);
         e_rhs.GetSubVector(l2dofs, loc_rhs);
         Me_inv(z).Mult(loc_rhs, loc_de);
         de.SetSubVector(l2dofs, loc_de);
      }
   }
   delete e_source;

   quad_data_is_current = false;
}

double LagrangianHydroOperator::GetTimeStepEstimate(const Vector &S) const
{
   Vector* sptr = (Vector*) &S;
   ParGridFunction x;
   x.MakeRef(&H1FESpace, *sptr, 0);
   H1FESpace.GetParMesh()->NewNodes(x, false);
   UpdateQuadratureData(S);

   double glob_dt_est;
   MPI_Allreduce(&quad_data.dt_est, &glob_dt_est, 1, MPI_DOUBLE, MPI_MIN,
                 H1FESpace.GetParMesh()->GetComm());
   return glob_dt_est;
}

void LagrangianHydroOperator::ResetTimeStepEstimate() const
{
   quad_data.dt_est = numeric_limits<double>::infinity();
}

void LagrangianHydroOperator::ComputeDensity(ParGridFunction &rho)
{
   rho.SetSpace(&L2FESpace);

   DenseMatrix Mrho(l2dofs_cnt);
   Vector rhs(l2dofs_cnt), rho_z(l2dofs_cnt);
   Array<int> dofs(l2dofs_cnt);
   DenseMatrixInverse inv(&Mrho);
   MassIntegrator mi(&integ_rule);
   DensityIntegrator di(quad_data);
   di.SetIntRule(&integ_rule);
   for (int i = 0; i < nzones; i++)
   {
      di.AssembleRHSElementVect(*L2FESpace.GetFE(i),
                                *L2FESpace.GetElementTransformation(i), rhs);
      mi.AssembleElementMatrix(*L2FESpace.GetFE(i),
                               *L2FESpace.GetElementTransformation(i), Mrho);
      inv.Factor();
      inv.Mult(rhs, rho_z);
      L2FESpace.GetElementDofs(i, dofs);
      rho.SetSubVector(dofs, rho_z);
   }
}

LagrangianHydroOperator::~LagrangianHydroOperator()
{
   delete tensors1D;
}

void LagrangianHydroOperator::UpdateQuadratureData(const Vector &S) const
{
   if (quad_data_is_current) { return; }

   const int nqp = integ_rule.GetNPoints();

   ParGridFunction x, v, e;
   Vector* sptr = (Vector*) &S;
   x.MakeRef(&H1FESpace, *sptr, 0);
   v.MakeRef(&H1FESpace, *sptr, H1FESpace.GetVSize());
   e.MakeRef(&L2FESpace, *sptr, 2*H1FESpace.GetVSize());
   Vector e_vals, e_loc(l2dofs_cnt), vector_vals(h1dofs_cnt * dim);
   DenseMatrix Jpi(dim), sgrad_v(dim), Jinv(dim), stress(dim), stressJiT(dim),
               vecvalMat(vector_vals.GetData(), h1dofs_cnt, dim);
   DenseTensor grad_v_ref(dim, dim, nqp);
   Array<int> L2dofs, H1dofs;

   // Batched computations are needed, because hydrodynamic codes usually
   // involve expensive computations of material properties. Although this
   // miniapp uses simple EOS equations, we still want to represent the batched
   // cycle structure.
   int nzones_batch = 3;
   const int nbatches =  nzones / nzones_batch + 1; // +1 for the remainder.
   int nqp_batch = nqp * nzones_batch;
   double *gamma_b = new double[nqp_batch],
          *rho_b = new double[nqp_batch],
          *e_b   = new double[nqp_batch],
          *p_b   = new double[nqp_batch],
          *cs_b  = new double[nqp_batch];
   // Jacobians of reference->physical transformations for all quadrature
   // points in the batch.
   DenseTensor *Jpr_b = new DenseTensor[nqp_batch];
   for (int b = 0; b < nbatches; b++)
   {
      int z_id = b * nzones_batch; // Global index over zones.
      // The last batch might not be full.
      if (z_id == nzones) { break; }
      else if (z_id + nzones_batch > nzones)
      {
         nzones_batch = nzones - z_id;
         nqp_batch    = nqp * nzones_batch;
      }

      for (int z = 0; z < nzones_batch; z++)
      {
         ElementTransformation *T = H1FESpace.GetElementTransformation(z_id);
         Jpr_b[z].SetSize(dim, dim, nqp);

         if (p_assembly)
         {
            // Energy values at quadrature point.
            L2FESpace.GetElementDofs(z_id, L2dofs);
            e.GetSubVector(L2dofs, e_loc);
            evaluator->GetL2Values(e_loc, e_vals);

            // All reference->physical Jacobians at the quadrature points.
            H1FESpace.GetElementVDofs(z_id, H1dofs);
            x.GetSubVector(H1dofs, vector_vals);
            evaluator->GetVectorGrad(vecvalMat, Jpr_b[z]);
         }
         else { e.GetValues(z_id, integ_rule, e_vals); }
         for (int q = 0; q < nqp; q++)
         {
            const IntegrationPoint &ip = integ_rule.IntPoint(q);
            T->SetIntPoint(&ip);
            if (!p_assembly) { Jpr_b[z](q) = T->Jacobian(); }
            const double detJ = Jpr_b[z](q).Det();
            MFEM_VERIFY(detJ > 0.0, "Bad Jacobian determinant: " << detJ);

            const int idx = z * nqp + q;
<<<<<<< HEAD
            if (material_pcf==NULL) { gamma_b[idx] = 5./3.; } // Ideal gas.
            else { gamma_b[idx] = material_pcf->Eval(*T, ip); }
			rho_b[idx] = quad_data.rho0DetJ0w(z_id*nqp + q) / detJ / ip.weight;
=======
            if (material_pcf == NULL) { gamma_b[idx] = 5./3.; } // Ideal gas.
            else { gamma_b[idx] = material_pcf->Eval(*T, ip); }
            rho_b[idx] = quad_data.rho0DetJ0w(z_id*nqp + q) / detJ / ip.weight;
>>>>>>> 7a1fb84b
            e_b[idx]   = max(0.0, e_vals(q));
         }
         ++z_id;
      }

      // Batched computation of material properties.
      ComputeMaterialProperties(nqp_batch, gamma_b, rho_b, e_b, p_b, cs_b);

      z_id -= nzones_batch;
      for (int z = 0; z < nzones_batch; z++)
      {
         ElementTransformation *T = H1FESpace.GetElementTransformation(z_id);
         if (p_assembly)
         {
            // All reference->physical Jacobians at the quadrature points.
            H1FESpace.GetElementVDofs(z_id, H1dofs);
            v.GetSubVector(H1dofs, vector_vals);
            evaluator->GetVectorGrad(vecvalMat, grad_v_ref);
         }
         for (int q = 0; q < nqp; q++)
         {
            const IntegrationPoint &ip = integ_rule.IntPoint(q);
            T->SetIntPoint(&ip);
            // Note that the Jacobian was already computed above. We've chosen
            // not to store the Jacobians for all batched quadrature points.
            const DenseMatrix &Jpr = Jpr_b[z](q);
            CalcInverse(Jpr, Jinv);
            const double detJ = Jpr.Det(), rho = rho_b[z*nqp + q],
                         p = p_b[z*nqp + q], sound_speed = cs_b[z*nqp + q];

            stress = 0.0;
            for (int d = 0; d < dim; d++) { stress(d, d) = -p; }

            // Length scale at the point. The first eigenvector of the symmetric
            // velocity gradient gives the direction of maximal compression.
            // This is used to define the relative change of the initial length
            // scale.
            if (p_assembly)
            {
               mfem::Mult(grad_v_ref(q), Jinv, sgrad_v);
            }
            else
            {
               v.GetVectorGradient(*T, sgrad_v);
            }
            sgrad_v.Symmetrize();
            double eig_val_data[3], eig_vec_data[9];
            // In 1D the only eigen value corresponds to the magnitude of
            // the velocity gradient and eigen vector direction is unique.
            if (dim==1)
            {
               eig_val_data[0] = sgrad_v(0, 0);
               eig_vec_data[0] = 1.;
            }
            else { sgrad_v.CalcEigenvalues(eig_val_data, eig_vec_data); }
            Vector compr_dir(eig_vec_data, dim);
            // Computes the initial->physical transformation Jacobian.
            mfem::Mult(Jpr, quad_data.Jac0inv(z_id*nqp + q), Jpi);
            Vector ph_dir(dim); Jpi.Mult(compr_dir, ph_dir);
            // Change of the initial mesh size in the compression direction.
            const double h = quad_data.h0 * ph_dir.Norml2() /
                             compr_dir.Norml2();

            // Time step estimate at the point.
            quad_data.dt_est = min(quad_data.dt_est, cfl * h / sound_speed);

            if (use_viscosity)
            {
               // Measure of maximal compression.
               const double mu = eig_val_data[0];
               double visc_coeff = 2.0 * rho * h * h * fabs(mu);
               if (mu < 0.0) { visc_coeff += 0.5 * rho * h * sound_speed; }
               stress.Add(visc_coeff, sgrad_v);
            }

            // Quadrature data for partial assembly of the force operator.
            MultABt(stress, Jinv, stressJiT);
            stressJiT *= integ_rule.IntPoint(q).weight * detJ;
            for (int vd = 0 ; vd < dim; vd++)
            {
               for (int gd = 0; gd < dim; gd++)
               {
                  quad_data.stressJinvT(vd)(z_id*nqp + q, gd) =
                     stressJiT(vd, gd);
               }
            }
         }
         ++z_id;
      }
   }
   delete [] gamma_b;
   delete [] rho_b;
   delete [] e_b;
   delete [] p_b;
   delete [] cs_b;
   delete [] Jpr_b;
   quad_data_is_current = true;
}

} // namespace hydrodynamics

} // namespace mfem

#endif // MFEM_USE_MPI<|MERGE_RESOLUTION|>--- conflicted
+++ resolved
@@ -447,15 +447,9 @@
             MFEM_VERIFY(detJ > 0.0, "Bad Jacobian determinant: " << detJ);
 
             const int idx = z * nqp + q;
-<<<<<<< HEAD
-            if (material_pcf==NULL) { gamma_b[idx] = 5./3.; } // Ideal gas.
-            else { gamma_b[idx] = material_pcf->Eval(*T, ip); }
-			rho_b[idx] = quad_data.rho0DetJ0w(z_id*nqp + q) / detJ / ip.weight;
-=======
             if (material_pcf == NULL) { gamma_b[idx] = 5./3.; } // Ideal gas.
             else { gamma_b[idx] = material_pcf->Eval(*T, ip); }
             rho_b[idx] = quad_data.rho0DetJ0w(z_id*nqp + q) / detJ / ip.weight;
->>>>>>> 7a1fb84b
             e_b[idx]   = max(0.0, e_vals(q));
          }
          ++z_id;
